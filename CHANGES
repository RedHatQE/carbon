--- conflicted
+++ resolved
@@ -1,5 +1,3 @@
-<<<<<<< HEAD
-=======
 Version 1.2.0 (2019-06-06)
 --------------------------
 New Features
@@ -58,7 +56,6 @@
     as a provisioner in your scenario.
 
 
->>>>>>> 34dd2d7e
 Version 1.1.1 (2019-05-15)
 --------------------------
 
