--- conflicted
+++ resolved
@@ -6,10 +6,5 @@
 build-dir = docs/_build
 all_files = 1
 project = Carbon
-<<<<<<< HEAD
-version = 1.1.1
-release = 1.1.1
-=======
 version = 1.2.0
-release = 1.2.0
->>>>>>> 34dd2d7e
+release = 1.2.0