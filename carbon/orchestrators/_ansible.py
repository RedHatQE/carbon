--- conflicted
+++ resolved
@@ -34,12 +34,9 @@
 from os.path import isfile
 from uuid import uuid4
 
-<<<<<<< HEAD
 from ansible import constants as C
-=======
 from ansible.cli.galaxy import GalaxyCLI
 from ansible.errors import AnsibleError
->>>>>>> c2cd8743
 from ansible.executor.playbook_executor import PlaybookExecutor
 from ansible.executor.task_queue_manager import TaskQueueManager
 from ansible.inventory.manager import InventoryManager
@@ -460,15 +457,9 @@
         return dict(status=result, callback=self.callback)
 
     @ssh_retry
-<<<<<<< HEAD
-    def run_playbook(self, playbook, extra_vars=None, become=False,
-                     become_method="sudo", become_user="root",
-                     remote_user="root", private_key_file=None,
-=======
     def run_playbook(self, playbook, extra_vars=None, become=None,
                      become_method=None, become_user=None,
                      remote_user=None, connection=None, forks=None, tags=[],
->>>>>>> c2cd8743
                      default_callback=False):
         """Run an Ansible playbook.
 
@@ -1022,9 +1013,6 @@
         results = obj.run_playbook(
             self.action_abs,
             extra_vars=extra_vars,
-<<<<<<< HEAD
-            default_callback=False
-=======
             become=run_options["become"],
             become_method=run_options["become_method"],
             become_user=run_options["become_user"],
@@ -1033,7 +1021,6 @@
             forks=run_options["forks"],
             tags=tags,
             default_callback=True,
->>>>>>> c2cd8743
         )
 
         self.logger.info('Finished action: %s execution.' % self.action)
