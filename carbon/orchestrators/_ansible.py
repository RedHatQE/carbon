# -*- coding: utf-8 -*-
#
# Copyright (C) 2017 Red Hat, Inc.
#
#    This program is free software: you can redistribute it and/or modify
#    it under the terms of the GNU General Public License as published by
#    the Free Software Foundation, either version 3 of the License, or
#    (at your option) any later version.
#
#    This program is distributed in the hope that it will be useful,
#    but WITHOUT ANY WARRANTY; without even the implied warranty of
#    MERCHANTABILITY or FITNESS FOR A PARTICULAR PURPOSE.  See the
#    GNU General Public License for more details.
#
#    You should have received a copy of the GNU General Public License
#    along with this program.  If not, see <http://www.gnu.org/licenses/>.
#

"""
    carbon.orchestrators._ansible

    Carbon's ansible orchestrator module which contains all the necessary
    classes to process ansible actions defined within the scenario descriptor
    file.

    :copyright: (c) 2017 Red Hat, Inc.
    :license: GPLv3, see LICENSE for more details.
"""

import os
import time
from collections import namedtuple
from os import remove
from os.path import isfile
from uuid import uuid4

from ansible import constants as C
from ansible.cli.galaxy import GalaxyCLI
from ansible.errors import AnsibleError
from ansible.executor.playbook_executor import PlaybookExecutor
from ansible.executor.task_queue_manager import TaskQueueManager
from ansible.inventory.manager import InventoryManager
from ansible.parsing.dataloader import DataLoader
from ansible.playbook.play import Play
from ansible.plugins.callback import CallbackBase
from ansible.utils.color import colorize, hostcolor
from ansible.vars.manager import VariableManager
from ansible.config.manager import ConfigManager

from .._compat import RawConfigParser, urlparse
from ..core import CarbonOrchestrator, CarbonOrchestratorError, LoggerMixin
from ..helpers import file_mgmt, ssh_retry

from ..helpers import ssh_retry

class CallbackModulePlus(CallbackBase):
    '''
    This is the default callback interface, which simply prints messages
    to stdout when new callback events are received.
    '''

    CALLBACK_VERSION = 2.0
    CALLBACK_TYPE = 'stdout'
    CALLBACK_NAME = 'default'

    def __init__(self):
        """Constructor."""
        super(CallbackModulePlus, self).__init__()
        self.contacted = []
        self.unreachable = False

    def v2_runner_on_failed(self, result, ignore_errors=False):
        CallbackBase.v2_runner_on_failed(
            self, result, ignore_errors=ignore_errors)
        self.contacted.append(
            {
                'host': result._host.get_name(),
                'success': False,
                'results': result._result
            }
        )

        delegated_vars = result._result.get('_ansible_delegated_vars', None)
        if 'exception' in result._result:
            if self._display.verbosity < 3:
                # extract just the actual error message from the exception text
                error = result._result['exception'].strip().split('\n')[-1]
                msg = "An exception occurred during task execution. To see the full traceback, use -vvv. The error was: %s" % error
            else:
                msg = "An exception occurred during task execution. The full traceback is:\n" + result._result['exception']

            self._display.display(msg, color='red')

            # finally, remove the exception from the result so it's not shown every time
            del result._result['exception']

        if result._task.loop and 'results' in result._result:
            self._process_items(result)
        else:
            if delegated_vars:
                self._display.display("fatal: [%s -> %s]: FAILED! => %s" % (result._host.get_name(), delegated_vars['ansible_host'], self._dump_results(result._result)), color='red')
            else:
                self._display.display("fatal: [%s]: FAILED! => %s" % (result._host.get_name(), self._dump_results(result._result)), color='red')

        if result._task.ignore_errors:
            self._display.display("...ignoring", color='cyan')

    def v2_runner_on_ok(self, result):
        CallbackBase.v2_runner_on_ok(self, result)
        self.contacted.append(
            {
                'host': result._host.get_name(),
                'success': True,
                'results': result._result
            }
        )

        self._clean_results(result._result, result._task.action)
        delegated_vars = result._result.get('_ansible_delegated_vars', None)
        if result._task.action == 'include':
            return
        elif result._result.get('changed', False):
            if delegated_vars:
                msg = "changed: [%s -> %s]" % (result._host.get_name(), delegated_vars['ansible_host'])
            else:
                msg = "changed: [%s]" % result._host.get_name()
            color = 'yellow'
        else:
            if delegated_vars:
                msg = "ok: [%s -> %s]" % (result._host.get_name(), delegated_vars['ansible_host'])
            else:
                msg = "ok: [%s]" % result._host.get_name()
            color = 'green'

        if result._task.loop and 'results' in result._result:
            self._process_items(result)
        else:

            if (self._display.verbosity > 0 or '_ansible_verbose_always' in result._result) and not '_ansible_verbose_override' in result._result:
                msg += " => %s" % (self._dump_results(result._result),)
            self._display.display(msg, color=color)

        self._handle_warnings(result._result)

    def v2_runner_on_skipped(self, result):
        if C.DISPLAY_SKIPPED_HOSTS:
            if result._task.loop and 'results' in result._result:
                self._process_items(result)
            else:
                msg = "skipping: [%s]" % result._host.get_name()
                if (self._display.verbosity > 0 or '_ansible_verbose_always' in result._result) and not '_ansible_verbose_override' in result._result:
                    msg += " => %s" % self._dump_results(result._result)
                self._display.display(msg, color='cyan')

    def v2_runner_on_unreachable(self, result):
        CallbackBase.v2_runner_on_unreachable(self, result)
        self.unreachable = True

        delegated_vars = result._result.get('_ansible_delegated_vars', None)
        if delegated_vars:
            self._display.display("fatal: [%s -> %s]: UNREACHABLE! => %s" % (result._host.get_name(), delegated_vars['ansible_host'], self._dump_results(result._result)), color='red')
        else:
            self._display.display("fatal: [%s]: UNREACHABLE! => %s" % (result._host.get_name(), self._dump_results(result._result)), color='red')

    def v2_playbook_on_no_hosts_matched(self):
        self._display.display("skipping: no hosts matched", color='cyan')

    def v2_playbook_on_no_hosts_remaining(self):
        self._display.banner("NO MORE HOSTS LEFT")

    def v2_playbook_on_task_start(self, task, is_conditional):
        self._display.banner("TASK [%s]" % task.get_name().strip())
        if self._display.verbosity > 2:
            path = task.get_path()
            if path:
                self._display.display("task path: %s" % path, color='dark gray')

    def v2_playbook_on_cleanup_task_start(self, task):
        self._display.banner("CLEANUP TASK [%s]" % task.get_name().strip())

    def v2_playbook_on_handler_task_start(self, task):
        self._display.banner("RUNNING HANDLER [%s]" % task.get_name().strip())

    def v2_playbook_on_play_start(self, play):
        name = play.get_name().strip()
        if not name:
            msg = "PLAY"
        else:
            msg = "PLAY [%s]" % name

        self._display.banner(msg)

    def v2_on_file_diff(self, result):
        if result._task.loop and 'results' in result._result:
            for res in result._result['results']:
                if 'diff' in res:
                    self._display.display(self._get_diff(res['diff']))
        elif 'diff' in result._result and result._result['diff']:
            self._display.display(self._get_diff(result._result['diff']))

    def v2_playbook_item_on_ok(self, result):

        delegated_vars = result._result.get('_ansible_delegated_vars', None)
        if result._task.action == 'include':
            return
        elif result._result.get('changed', False):
            if delegated_vars:
                msg = "changed: [%s -> %s]" % (result._host.get_name(), delegated_vars['ansible_host'])
            else:
                msg = "changed: [%s]" % result._host.get_name()
            color = 'yellow'
        else:
            if delegated_vars:
                msg = "ok: [%s -> %s]" % (result._host.get_name(), delegated_vars['ansible_host'])
            else:
                msg = "ok: [%s]" % result._host.get_name()
            color = 'green'

        msg += " => (item=%s)" % (result._result['item'],)

        if (self._display.verbosity > 0 or '_ansible_verbose_always' in result._result) and not '_ansible_verbose_override' in result._result:
            msg += " => %s" % self._dump_results(result._result)
        self._display.display(msg, color=color)

    def v2_playbook_item_on_failed(self, result):
        delegated_vars = result._result.get('_ansible_delegated_vars', None)
        if 'exception' in result._result:
            if self._display.verbosity < 3:
                # extract just the actual error message from the exception text
                error = result._result['exception'].strip().split('\n')[-1]
                msg = "An exception occurred during task execution. To see the full traceback, use -vvv. The error was: %s" % error
            else:
                msg = "An exception occurred during task execution. The full traceback is:\n" + result._result['exception']

            self._display.display(msg, color='red')

            # finally, remove the exception from the result so it's not shown every time
            del result._result['exception']

        if delegated_vars:
            self._display.display("failed: [%s -> %s] => (item=%s) => %s" % (result._host.get_name(), delegated_vars['ansible_host'], result._result['item'], self._dump_results(result._result)), color='red')
        else:
            self._display.display("failed: [%s] => (item=%s) => %s" % (result._host.get_name(), result._result['item'], self._dump_results(result._result)), color='red')

        self._handle_warnings(result._result)

    def v2_playbook_item_on_skipped(self, result):
        msg = "skipping: [%s] => (item=%s) " % (result._host.get_name(), result._result['item'])
        if (self._display.verbosity > 0 or '_ansible_verbose_always' in result._result) and not '_ansible_verbose_override' in result._result:
            msg += " => %s" % self._dump_results(result._result)
        self._display.display(msg, color='cyan')

    def v2_playbook_on_include(self, included_file):
        msg = 'included: %s for %s' % (included_file._filename, ", ".join([h.name for h in included_file._hosts]))
        color = 'cyan'
        self._display.display(msg, color='cyan')

    def v2_playbook_on_stats(self, stats):
        self._display.banner("PLAY RECAP")

        hosts = sorted(stats.processed.keys())
        for h in hosts:
            t = stats.summarize(h)

            self._display.display(u"%s : %s %s %s %s" % (
                hostcolor(h, t),
                colorize(u'ok', t['ok'], 'green'),
                colorize(u'changed', t['changed'], 'yellow'),
                colorize(u'unreachable', t['unreachable'], 'red'),
                colorize(u'failed', t['failures'], 'red')),
                screen_only=True
            )

            self._display.display(u"%s : %s %s %s %s" % (
                hostcolor(h, t, False),
                colorize(u'ok', t['ok'], None),
                colorize(u'changed', t['changed'], None),
                colorize(u'unreachable', t['unreachable'], None),
                colorize(u'failed', t['failures'], None)),
                log_only=True
            )

        self._display.display("", screen_only=True)

class CarbonCallback(CallbackBase):
    """Carbon callback.

    This class primary responsibility is to handle building the callback data
    from an ansible execution. This is a base callback class that can be
    inherited from/expanded. Ansible controller objects can benefit from using
    a custom callback class for easier parsing of the results after execution.
    """

    def __init__(self):
        """Constructor."""
        super(CarbonCallback, self).__init__()
        self.contacted = []
        self.unreachable = False

    def v2_runner_on_ok(self, result):
        """Store ok results."""
        CallbackBase.v2_runner_on_ok(self, result)
        self.contacted.append(
            {
                'host': result._host.get_name(),
                'success': True,
                'results': result._result
            }
        )

    def v2_runner_on_failed(self, result, ignore_errors=False):
        """Store failed results."""
        CallbackBase.v2_runner_on_failed(
            self, result, ignore_errors=ignore_errors)
        self.contacted.append(
            {
                'host': result._host.get_name(),
                'success': False,
                'results': result._result
            }
        )

    def v2_runner_on_unreachable(self, result):
        """Store unreachable results."""
        CallbackBase.v2_runner_on_unreachable(self, result)
        self.unreachable = True


class AnsibleController(object):
    """Ansible controller.

    The primary responsibility is for driving the execution of either modules
    or playbooks to configure/manage remote machines.
    """

    def __init__(self, inventory):
        """Constructor.

        Primarily used for initializing attributes used by module/playbook
        execution.

        :param inventory: inventory file
        """
        self.loader = DataLoader()
        self.callback = CarbonCallback()
        self.ansible_inventory = inventory
        self.inventory = None
        self.variable_manager = None

        # module options
        self.module_options = namedtuple(
            'Options', ['connection',
                        'module_path',
                        'forks',
                        'become',
                        'become_method',
                        'become_user',
                        'check',
                        'remote_user',
                        'private_key_file',
                        'diff']
        )

        # playbook options
        self.playbook_options = namedtuple(
            'Options', ['connection',
                        'module_path',
                        'forks',
                        'become',
                        'become_method',
                        'become_user',
                        'check',
                        'listtags',
                        'listtasks',
                        'listhosts',
                        'syntax',
                        'remote_user',
                        'diff',
                        'tags']
        )

    def set_inventory(self):
        """Create the ansible inventory object with the supplied inventory."""
        self.variable_manager = VariableManager(loader=self.loader)
        self.inventory = InventoryManager(
            loader=self.loader,
            sources=self.ansible_inventory
        )
        self.variable_manager.set_inventory(self.inventory)

    @ssh_retry
    def run_module(self, play_source, remote_user="root", become=False,
                   become_method="sudo", become_user="root",
                   private_key_file=None):
        """Run an Ansible module.

        Example play source:
        dict(
            name="Ansible Play",
            hosts=192.168.1.1,
            gather_facts='no',
            tasks=[
                dict(action=dict(module='ping'), register='shell_out')
            ]
        )

        :param play_source: Play to be run.
        :param remote_user: Connect as this user.
        :param become: Whether to run as sudoer.
        :param become_method: Method to use for become.
        :param become_user: User to become.
        :param private_key_file: SSH private key for authentication.
        :return: A dict of Ansible return code and callback object
        """
        # instantiate callback class
        self.callback = CarbonCallback()

        # set inventory file
        self.set_inventory()

        # define ansible options
        options = self.module_options(
            connection='smart',
            module_path='',
            forks=100,
            become=become,
            become_method=become_method,
            become_user=become_user,
            check=False,
            remote_user=remote_user,
            private_key_file=private_key_file,
            diff=False
        )

        # load the play
        play = Play().load(
            play_source,
            variable_manager=self.variable_manager,
            loader=self.loader
        )

        # run the tasks
        tqm = None
        try:
            tqm = TaskQueueManager(
                inventory=self.inventory,
                variable_manager=self.variable_manager,
                loader=self.loader,
                options=options,
                passwords={}
            )
            result = tqm.run(play)
        finally:
            if tqm is not None:
                tqm.cleanup()

        return dict(status=result, callback=self.callback)

    @ssh_retry
    def run_playbook(self, playbook, extra_vars=None, become=None,
                     become_method=None, become_user=None,
                     remote_user=None, connection=None, forks=None, tags=[],
                     default_callback=False):
        """Run an Ansible playbook.

        :param playbook: Playbook to call
        :type playbook: str
        :param extra_vars: Additional variables for playbook
        :type extra_vars: list
        :param become: Whether to run as sudoer
        :type become: bool
        :param become_method: Method to use for become
        :type become_method: str
        :param become_user: User to become to run playbook call
        :type become_user: str
        :param remote_user: Connect as this user
        :type remote_user: str
        :param connection: Connection type
        :type: connection: str
        :param forks: number of forks allowed
        :type: forks: int
        :param tags: list of tags to execute
        :type: tags: list
        :param default_callback: enable default callback
        :type: bool
        :return: A dict of Ansible return code and callback object
        """
        # instantiate callback class
        #self.callback = CarbonCallback()
        self.callback = CallbackModulePlus()

        # set inventory file
        self.set_inventory()

        # define ansible options
        options = self.playbook_options(
            connection=connection,
            module_path='',
            forks=forks,
            become=become,
            become_method=become_method,
            become_user=become_user,
            check=False,
            listtags=False,
            listtasks=False,
            listhosts=False,
            syntax=False,
            remote_user=remote_user,
            diff=False,
            tags=tags
        )

        # set additional variables for use by playbook
        if extra_vars is not None:
            self.variable_manager.extra_vars = extra_vars

        # instantiate playbook executor object
        runner = PlaybookExecutor(
            playbooks=[playbook],
            inventory=self.inventory,
            variable_manager=self.variable_manager,
            loader=self.loader,
            options=options,
            passwords={}
        )

        # set ansible to use the custom callback class
        if default_callback is False:
            runner._tqm._stdout_callback = self.callback

        # run playbook
        result = runner.run()

        return dict(status=result, callback=self.callback)


class Inventory(object):
    """Inventory.

    This class primary responsibility is handling creating/deleting the
    ansible inventory for the carbon ansible action.
    """

    def __init__(self, hosts, all_hosts, asset_params, data_dir):
        """Constructor.

        :param hosts: list of hosts to create the inventory file
        :param all_host: list of all hosts in the given scenario
        :param asset_params: tuple of orchestrator assets
        :param data_dir: data directory where the inventory directory resides
        """
        self.hosts = hosts
        self.all_hosts = all_hosts
        self.asset_params = asset_params

        # create the inventory directory where all inventory files are stored
        self._inventory_dir = os.path.join(data_dir, 'inventory')

        # create a master inventory for all hosts within the scenario.
        self._master_inventory = os.path.join(
            self._inventory_dir, 'master-%s' % uuid4())

        # create a unique inventory for the actions hosts
        self._unique_inventory = os.path.join(
            self._inventory_dir, 'unique-%s' % uuid4())

        # Each action inventory will have a default group. This group will be
        # the one given to ansible controller object. Within this group is all
        # the hosts to have the given action run against. Nice feature is with
        # the group having potentially multiple hosts. Ansible will run that
        # action against all the hosts in the group concurrently.
        self._group = 'hosts'

    @property
    def master_inventory(self):
        """Return the master inventory."""
        return self._master_inventory

    @property
    def unique_inventory(self):
        """Return the unique inventory."""
        return self._unique_inventory

    @property
    def inventory_dir(self):
        """Return the ansible inventory directory."""
        return self._inventory_dir

    @property
    def group(self):
        """Return the ansible base group name."""
        return self._group

    def _create_inventory_dir(self):
        """Create the ansible inventory directory."""
        if not os.path.isdir(self.inventory_dir):
            os.makedirs(self.inventory_dir)

    def _create_master(self):
        """Create the master ansible inventory.

        This method will create a master inventory which contains all the
        hosts in the given scenario. Each host will have a group/group:vars.
        """
        # create parser object, raw config parser allows keys with no values
        config = RawConfigParser(allow_no_value=True)

        for host in self.all_hosts:
            section = host.name
            section_vars = '%s:vars' % section

            # create section(s)
            for item in [section, section_vars]:
                config.add_section(item)

            # add alias to resolve lack of dns
            config.set(section, host.name)

            # add host vars
            for k, v in host.ansible_params.items():
                if k in self.asset_params:
                    v = os.path.join(host.data_folder, 'assets', v)
                config.set(section_vars, k, v)

            # add host ip address reference for the alias defined above
            if isinstance(host.ip_address, list):
                for item in host.ip_address:
                    config.set(section_vars, 'ansible_host', item)
            elif isinstance(host.ip_address, str):
                config.set(section_vars, 'ansible_host', host.ip_address)

        # write the inventory
        with open(self.master_inventory, 'w') as f:
            config.write(f)

    def _create_unique(self):
        """Create the unique ansible inventory.

        This method will create a unique inventory which contains placeholders
        for all hosts in the scenario. Along with a child group containing
        all the hosts for the action to run on.
        """
        # create parser object, raw config parser allows keys with no values
        config = RawConfigParser(allow_no_value=True)
        config.add_section(self.group)

        # add place holders for all hosts
        for host in self.all_hosts:
            config.add_section(host.name)

        # add specific hosts to the group to run the action against
        for host in self.hosts:
            config.set(self.group, host.name)

        # write the inventory
        with open(self.unique_inventory, 'w') as f:
            config.write(f)

    def create(self):
        """Create the inventory."""
        self._create_inventory_dir()
        self._create_master()
        self._create_unique()

    def delete(self):
        """Delete the ansible inventory file if it exists."""
        for item in [self.master_inventory, self.unique_inventory]:
            if isfile(item):
                remove(item)


class Role(LoggerMixin):
    """
    This class handles requests given to carbon to make use of ansible roles
    defined by its input.
    """

    def __init__(self, action):
        """Constructor.

        Creates galaxy cli object and sets its default optons.

        :param action: galaxy action to process
        :type action: str
        """
        self.cli = GalaxyCLI(args=[action])
        self.cli.parse()

    @staticmethod
    def _update_options(default_options, user_options):
        """Combine the command options.

        :param default_options: default options
        :type default_options: dict
        :param user_options: user supplied options
        :type user_options: dict
        :return: command options
        :rtype: dict
        """
        if user_options:
            default_options.update(user_options)
        return default_options

    def _set_galaxy_cli_options(self, options):
        """Set galaxy cli options.

        :param options: command options to set
        :type options: dict
        """
        for key, value in options.items():
            setattr(self.cli.options, key, value)

    def install(self, role=None, role_file=None, options=None):
        """Install ansible roles either by role name or role file.

        :param role: role name
        :type role: str
        :param role_file: role requirements file
        :type role_file: str
        :param options: galaxy install command options
        :type options: dict
        :return: 0 - pass | 1 - fail
        :rtype: int
        """
        # default options
        _options = dict(force=False)

        # set galaxy cli command options
        self._set_galaxy_cli_options(self._update_options(_options, options))

        # set role type options
        if role_file:
            self._set_galaxy_cli_options(dict(role_file=role_file))
        elif role:
            self.cli.args = [role]
        else:
            self.logger.error('No input given. Unable to install role.')
            return 1

        # install ansible role
        try:
            self.cli.run()
        except AnsibleError as ex:
            self.logger.error(ex)
            return 1

        return 0

    def remove(self, role=None, role_file=None, options=None):
        """Remove installed ansible roles by role name or role file.

        :param role: role name
        :type role: str
        :param role_file: role requirements file
        :type role_file: str
        :param options: galaxy install command options
        :type options: dict
        :return: 0 - pass | 1 - fail
        :rtype: int
        """
        # default options
        _options = dict()

        # set galaxy cli command options
        self._set_galaxy_cli_options(self._update_options(_options, options))

        if role_file:
            # locate the role file
            if not os.path.isfile(role_file):
                self.logger.error('Unable to locate role file: %s' % role_file)
                return 1

            # load role file
            for item in file_mgmt('r', role_file):
                if 'name' in item:
                    self.cli.args.append(item['name'])
                    continue

                # determine src type (galaxy role vs external site)
                parsed = urlparse(item['src'])
                if parsed.scheme:
                    # non galaxy role
                    self.cli.args.append(os.path.split(parsed.path)[-1])
                else:
                    # galaxy role
                    self.cli.args.append(parsed.path)
        elif role:
            self.cli.args = [role]
        else:
            self.logger.error('No input given. Unable to remove role.')
            return 1

        # remove installed ansible roles
        self.cli.run()

        return 0


class AnsibleOrchestrator(CarbonOrchestrator):
    """Ansible orchestrator.

    This class primary responsibility is for processing carbon actions.
    These actions for the ansible orchestrator could be in the form of a
    playbook or module call.
    """
    __orchestrator_name__ = 'ansible'
    _action_abs = None

    _optional_parameters = (
        'options',
        'galaxy_options'
    )

    _assets_parameters = (
        'ansible_ssh_private_key_file',
    )

    user_run_vals = ["become", "become_method", "become_user", "remote_user",
                     "connection", "forks"]

    def __init__(self, package):
        """Constructor.

        :param package: action resource
        :type package: object
        """
        super(AnsibleOrchestrator, self).__init__()

        # set attributes
        self._action = getattr(package, 'name')
        self._hosts = getattr(package, 'hosts')
        self.options = getattr(package, '%s_options' % self.name)
        self.galaxy_options = getattr(package, '%s_galaxy_options' % self.name)
        self.config = getattr(package, 'config')
        self.all_hosts = getattr(package, 'all_hosts')

        # create inventory object for create/delete inventory file
        self.inv = Inventory(
            self.hosts,
            self.all_hosts,
            self._assets_parameters,
            data_dir=self.config['DATA_FOLDER']
        )

    @property
    def action_abs(self):
        """Return the action absolute path."""
        return self._action_abs

    @action_abs.setter
    def action_abs(self, value):
        """Set the action absolute path."""
        self._action_abs = value

    def validate(self):
        """Validate.

        TBD..
        """
        raise NotImplementedError

    def _find_playbook(self, path):
        """fn to see if a playbook exists and to set the path of it
        :param path: path to search for playbooks
        """
        for item in os.listdir(path):
            filename, extension = os.path.splitext(item)
            if filename == self.action and extension in ['.yml', '.yaml']:
                self.action_abs = os.path.join(path, item)
                self.logger.info(
                    'Playbook found for action: %s @ %s' %
                    (self.action, self.action_abs)
                )
                return
        self.logger.warning(
            'Playbook not found for action: %s @ '
            '%s' % (self.action, path)
        )

    def find_playbook(self):
        """Find the action's playbook (parent).

        See _find_playbook doc string for more details.
        """

        # set the path of the playbook
        path = os.path.join(self.config['DATA_FOLDER'], 'assets', self.name)
        self._find_playbook(path)

        # quit if no playbook was found for the given action
        if self.action_abs is None:
            raise CarbonOrchestratorError(
                'Unable to locate action %s for ansible orchestrator. '
                'Cannot continue!'
            )

    def download_roles(self):
        """Download ansible roles defined for the given action."""
        flag = 0

        if self.galaxy_options is None:
            return

        if 'role_file' in self.galaxy_options:
            flag += 1

            f = os.path.join(self.config['DATA_FOLDER'], 'assets',
                             self.galaxy_options['role_file'])
            self.logger.info('Installing roles using req. file: %s' % f)

            role = Role('install')
            rc = role.install(role_file=f)

            if rc != 0:
                raise CarbonOrchestratorError(
                    'A problem occurred while installing roles using req. file'
                    ' %s' % f)
            self.logger.info('Roles installed successfully from: %s!' % f)

        if 'roles' in self.galaxy_options:
            if flag >= 1:
                self.logger.warning('FYI roles were already installed using a'
                                    ' requirements file. Problems may occur.')

            for item in self.galaxy_options['roles']:
                role = Role('install')
                rc = role.install(role=item)

                if rc != 0:
                    raise CarbonOrchestratorError(
                        'A problem occurred while installing role: %s' % item
                    )
                self.logger.info('Role: %s successfully installed!' % item)

    def get_default_config(self):
        """getting the default configuration defined by ansible.cfg
        (Uses default values if there is no ansible.cfg).

        :return: key/values of the default ansible configuration
        :rtype: dict
        """
        returndict = {}
        acm = ConfigManager()
        a_settings = acm.data.get_settings()
        for setting in a_settings:
            if setting.name == "CONFIG_FILE":
                self.logger.debug("Using %s for default configuration" % setting.value)
            elif setting.name == "DEFAULT_BECOME":
                returndict["become"] = setting.value
            elif setting.name == "DEFAULT_BECOME_METHOD":
                returndict["become_method"] = setting.value
            elif setting.name == "DEFAULT_BECOME_USER":
                returndict["become_user"] = setting.value
            elif setting.name == "DEFAULT_REMOTE_USER":
                returndict["remote_user"] = setting.value
            elif setting.name == "DEFAULT_FORKS":
                returndict["forks"] = setting.value
            elif setting.name == 'DEFAULT_TRANSPORT':
                returndict["connection"] = setting.value
        return returndict

    def run(self):
        """Run.

        This method handles the bulk work for the ansible orchestrator class.
        Here you will see every required step for processing a carbon ansible
        action. Please see the comments below for step by step details.
        """
        # For the first implementation or ansible orchestrator, we are focused
        # solely on playbooks. Since each action's name key defines the
        # item to run, we need to verify it is available.
        self.find_playbook()

        # lets create the ansible inventory file to run the given action on
        # its associated hosts
        self.inv.create()

        # download ansible roles (if applicable)
        self.download_roles()

        # create an ansible controller object
        obj = AnsibleController(self.inv.inventory_dir)

        # configure playbook variables
        extra_vars = dict(hosts=self.inv.group)

        if 'extra_vars' in self.options and self.options['extra_vars']:
            extra_vars.update(self.options['extra_vars'])

<<<<<<< HEAD
        # delay for 5 seconds before processing the action
        # it is observed that hosts are unreachable proceeding right from
        # provision task.
        # RFE: remove this and maybe add a retry?
        #time.sleep(5)
=======
        self.logger.info('Executing action: %s.' % self.action)
>>>>>>> 332cabcf

        run_options = self.get_default_config()
        self.logger.debug("Default options: " + str(run_options))

        tags = []
        if "tags" in self.options and self.options["tags"]:
            tags = self.options["tags"]

        # override ansible options (user passed in vals for specific action)
        for val in self.user_run_vals:
            if val in self.options and self.options[val]:
                run_options[val] = self.options[val]

        self.logger.debug("Ansible options used: " + str(run_options))

        results = obj.run_playbook(
            self.action_abs,
            extra_vars=extra_vars,
            become=run_options["become"],
            become_method=run_options["become_method"],
            become_user=run_options["become_user"],
            remote_user=run_options["remote_user"],
            connection=run_options["connection"],
            forks=run_options["forks"],
            tags=tags,
            default_callback=True,
        )

        self.logger.info('Finished action: %s execution.' % self.action)
        self.logger.info('Status => %s.' % results['status'])

        # Since we reached here, we are done processing the action. Lets go
        # ahead and delete the inventory for this action run.
        self.inv.delete()

        # raise an exception if the ansible action failed
        if results['status'] != 0:
            raise CarbonOrchestratorError(
                'Ansible action did not return a valid return code!'
            )<|MERGE_RESOLUTION|>--- conflicted
+++ resolved
@@ -987,15 +987,7 @@
         if 'extra_vars' in self.options and self.options['extra_vars']:
             extra_vars.update(self.options['extra_vars'])
 
-<<<<<<< HEAD
-        # delay for 5 seconds before processing the action
-        # it is observed that hosts are unreachable proceeding right from
-        # provision task.
-        # RFE: remove this and maybe add a retry?
-        #time.sleep(5)
-=======
         self.logger.info('Executing action: %s.' % self.action)
->>>>>>> 332cabcf
 
         run_options = self.get_default_config()
         self.logger.debug("Default options: " + str(run_options))
