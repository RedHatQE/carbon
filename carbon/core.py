# -*- coding: utf-8 -*-
#
# Copyright (C) 2017 Red Hat, Inc.
#
#    This program is free software: you can redistribute it and/or modify
#    it under the terms of the GNU General Public License as published by
#    the Free Software Foundation, either version 3 of the License, or
#    (at your option) any later version.
#
#    This program is distributed in the hope that it will be useful,
#    but WITHOUT ANY WARRANTY; without even the implied warranty of
#    MERCHANTABILITY or FITNESS FOR A PARTICULAR PURPOSE.  See the
#    GNU General Public License for more details.
#
#    You should have received a copy of the GNU General Public License
#    along with this program.  If not, see <http://www.gnu.org/licenses/>.
#
"""
    carbon.core

    :copyright: (c) 2017 Red Hat, Inc.
    :license: GPLv3, see LICENSE for more details.
"""
import errno
import inspect
from collections import namedtuple
from logging import CRITICAL, DEBUG, ERROR, INFO, WARNING
from logging import Formatter, getLogger, StreamHandler, FileHandler
from time import time

import os

from .constants import TASKLIST
from .helpers import fetch_hosts, get_core_tasks_classes
<<<<<<< HEAD
#from .signals import (
#    provision_create_started, provision_create_finished,
#    provision_delete_started, provision_delete_finished
#)
=======
>>>>>>> 54f5432e


class CarbonError(Exception):
    """Carbon's base Exception class"""

    def __init__(self, message):
        """Constructor.

        :param message: Details about the error.
        """
        self.message = message
        super(CarbonError, self).__init__(message)


class CarbonTaskError(CarbonError):
    """Carbon's task base exception class."""

    def __init__(self, message):
        """Constructor.

        :param message: Details about the error.
        """
        super(CarbonTaskError, self).__init__(message)


class CarbonResourceError(CarbonError):
    """Carbon's resource base exception class."""

    def __init__(self, message):
        """Constructor.

        :param message: Details about the error.
        """
        super(CarbonResourceError, self).__init__(message)


class CarbonProvisionerError(CarbonError):
    """Carbon's provisioner base exception class."""

    def __init__(self, message):
        """Constructor.

        :param message: Details about the error.
        """
        super(CarbonProvisionerError, self).__init__(message)


class CarbonProviderError(CarbonError):
    """Carbon's provider base exception class."""

    def __init__(self, message):
        """Constructor.

        :param message: Details about the error.
        """
        super(CarbonProviderError, self).__init__(message)


class CarbonOrchestratorError(CarbonError):
    """Carbon's orchestrator base exception class."""

    def __init__(self, message):
        """Constructor.

        :param message: Details about the error.
        """
        super(CarbonOrchestratorError, self).__init__(message)


class LoggerMixinError(CarbonError):
    """Carbon's logger mixin base exception class."""

    def __init__(self, message):
        """Constructor.

        :param message: Details about the error.
        """
        super(LoggerMixinError, self).__init__(message)


class LoggerMixin(object):
    """Carbons logger mixin class.

    This class provides an easy interface for other classes throughout carbon
    to utilize the carbon logger.

    When a carbon object is created, the carbon logger will be created also.
    Allowing easy access to the logger as follows:

        cbn = Carbon()
        cbn.logger.info('Carbon!')

    Carbon packages (classes) can either include the logger mixin or create
    their own object.

        class Host(CarbonResource):
            self.logger.info('Carbon Resource!')

    Modules that want to use carbon logger per function base and not per class,
    can access the carbon logger as follows:

        from logging import getLogger
        LOG = getLogger(__name__)
        LOG.info('Carbon!')

    New loggers for other libraries can easily be added. A create_lib_logger
    method will need to be create to setup the logger. Then lastly you can set
    a property to return that specific logger for easy access.
    """

    _LOG_FORMAT = ("%(asctime)s %(levelname)s "
                   "[%(name)s.%(funcName)s:%(lineno)d] %(message)s")

    _LOG_LEVELS = {
        'debug': DEBUG,
        'info': INFO,
        'warning': WARNING,
        'error': ERROR,
        'critical': CRITICAL
    }

    @classmethod
    def create_logger(cls, name, config=None):
        """Create logger.

        This method will create logger's to be used throughout carbon.

        :param name: Name for the logger to create.
        :type name: str
        :param config: Carbon config object.
        :type config: dict
        """
        # get logger
        logger = getLogger(name)

        # skip creating logger if handler already exists
        if len(logger.handlers) > 0:
            return

        # construct stream handler
        stream_handler = StreamHandler()

        # create log directory
        log_dir = os.path.join(config['DATA_FOLDER'], 'logs')

        try:
            if not os.path.exists(log_dir):
                os.makedirs(log_dir)
        except OSError as ex:
            msg = 'Unable to create %s directory' % log_dir
            if ex.errno == errno.EACCES:
                msg += ', permission defined.'
            else:
                msg += ', %s.' % ex
            raise LoggerMixinError(msg)

        # construct file handler
        file_handler = FileHandler(os.path.join(
            log_dir, 'carbon_scenario.log'))

        # configure handlers
        for handler in [stream_handler, file_handler]:
            handler.setLevel(cls._LOG_LEVELS[config['LOG_LEVEL']])
            handler.setFormatter(Formatter(cls._LOG_FORMAT))

        # configure logger
        logger.setLevel(cls._LOG_LEVELS[config['LOG_LEVEL']])
        logger.addHandler(stream_handler)
        logger.addHandler(file_handler)

    @property
    def logger(self):
        """Returns the default logger (carbon logger) object."""
        return getLogger(inspect.getmodule(inspect.stack()[1][0]).__name__)


class TimeMixin(object):
    """Carbon's time mixin class.

    This class provides an easy interface for other carbon classes to save
    a start and end time. Once times are saved they can calculate the time
    delta between the two points in time.
    """
    _start_time = None
    _end_time = None
    _hours = 0
    _minutes = 0
    _secounds = 0

    def start(self):
        """Set the start time."""
        self._start_time = time()

    def end(self):
        """Set the end time."""
        self._end_time = time()

        # calculate time delta
        delta = self._end_time - self._start_time
        self.hours = delta // 3600
        delta = delta - 3600 * self.hours
        self.minutes = delta // 60
        self.seconds = delta - 60 * self.minutes

    @property
    def start_time(self):
        """Return the start time."""
        return self._start_time

    @start_time.setter
    def start_time(self, value):
        """Set the start time.

        :param value: Start time.
        :type value: int
        """
        raise CarbonError('You cannot set the start time.')

    @property
    def end_time(self):
        """Return the end time."""
        return self._end_time

    @end_time.setter
    def end_time(self, value):
        """Set the end time.

        :param value: End time.
        :type value: int
        """
        raise CarbonError('You cannot set the end time.')

    @property
    def hours(self):
        """Return hours."""
        return self._hours

    @hours.setter
    def hours(self, value):
        """Set hours.

        :param value: Hours to set.
        :type value: int
        """
        self._hours = value

    @property
    def minutes(self):
        """Return minutes."""
        return self._minutes

    @minutes.setter
    def minutes(self, value):
        """Set minutes.

        :param value: Minutes to set.
        :type value: int
        """
        self._minutes = value

    @property
    def seconds(self):
        """Return seconds."""
        return self._secounds

    @seconds.setter
    def seconds(self, value):
        """Set seconds.

        :param value: Seconds to set.
        :type value: int
        """
        self._secounds = value


class CarbonTask(LoggerMixin, TimeMixin):
    """
    This is the base class for every task created for Carbon framework.
    All instances of this class can be found within the ~carbon.tasks
    package.
    """

    __task_name__ = None
    __concurrent__ = True

    def __init__(self, name=None, **kwargs):
        if name is not None:
            self.name = name

    def run(self):
        pass

    def __str__(self):
        return self.name


class CarbonResource(LoggerMixin, TimeMixin):
    """
    This is the base class for every resource created for Carbon Framework.
    All instances of this class can be found within ~carbon.resources
    package.
    """
    _valid_tasks_types = []
    _req_tasks_methods = ['run']
    _fields = []

    def __init__(self, config=None, name=None, **kwargs):

        # every resource has a name
        self._name = name

        # A list of tasks that will be executed upon the reource.
        self._tasks = []

        # Carbon configuration
        self._config = config

    @property
    def name(self):
        return self._name

    @name.setter
    def name(self, value):
        raise AttributeError('You can set name after class is instanciated.')

    @property
    def config(self):
        return self._config

    @config.setter
    def config(self, value):
        raise AttributeError('You can set config after resource is created.')

    def _add_task(self, t):
        """
        Add a task to the list of tasks for the resource
        """
        if t['task'] not in set(get_core_tasks_classes()):
            raise CarbonResourceError(
                'The task class "%s" used is not valid.' % t['task']
            )
        self._tasks.append(t)

    def _extract_tasks_from_resource(self):
        """
        It checks every member of this class and compare if this is
        an instance of CarbonTask.

        # TODO: better if we return a generator
        :return: list of tasks for this class
        """
        lst = []
        for name, obj in inspect.getmembers(self, inspect.isclass):
            if issubclass(obj, CarbonTask):
                lst.append(name)
        return lst

    def load(self, data):
        """
        Given a dictionary of attributes, this function loads these
        attributes for this class.

        :param data: a dictionary with attributes for the resource
        """
        for key, value in data.items():
            # name has precedence when coming from a YAML file
            # if name is set through name=, it will be overwritten
            # by the YAML file properties.
            if key == 'name':
                self._name = value
            elif key in self._fields:
                setattr(self, key, value)
        if data:
            self.reload_tasks()

    def _get_task_constructors(self):
        return [getattr(self, "_construct_%s_task" % task_type)
                for task_type in self._valid_tasks_types]

    def reload_tasks(self):
        self._tasks = []
        for task_constructor in self._get_task_constructors():
            self._add_task(task_constructor())

    def dump(self):
        pass

    def get_tasks(self):
        return self._tasks

    def profile(self):
        raise NotImplementedError

    def validate(self):
        pass


class CarbonProvisioner(LoggerMixin, TimeMixin):
    """
    This is the base class for all provisioners for provisioning machines
    """
    __provisioner_name__ = None
    host = None

    def _create(self):
        raise NotImplementedError

    def create(self):
<<<<<<< HEAD
        #provision_create_started.send(self, host=self.host)
        self._create()
        #provision_create_finished.send(self, host=self.host)
=======
        self._create()
>>>>>>> 54f5432e

    def _delete(self):
        raise NotImplementedError

    def delete(self):
<<<<<<< HEAD
        #provision_delete_started.send(self, host=self.host)
        self._delete()
        #provision_delete_finished.send(self, host=self.host)
=======
        self._delete()
>>>>>>> 54f5432e

    @property
    def name(self):
        """Return the name for the provisioner."""
        return self.__provisioner_name__

    @name.setter
    def name(self, value):
        """
        Returns the name of the provisioner
        :param value: The name for the provisioner.
        """
        raise AttributeError('You cannot set name for the provisioner.')


class CarbonProvider(LoggerMixin, TimeMixin):
    """
    This is the base class for all providers.

    Every host needs to be associated with a CarbonProvider. The
    subclasses of CarbonProvider needs to implement the validation
    functions for each mandatory and optional parameters. The format
    for the validation function signature is:

    @classmethod
    def validate_<parameter_name>(cls, value)

    """
    # the YAML definition uses this value to reference to this class.
    # you have to override this variable in the subclasses so it can be
    # referenced within the YAML definition with provider=...
    __provider_name__ = None
    __provider_prefix__ = None

    # all parameters that MUST be set for the provider
    _mandatory_parameters = ()

    # additional parameters that can be set for the provider
    _optional_parameters = ()

    # parameters that will be set based on output of the provider
    # for instance, for the Openstack, ip_address and for Openshift
    # routes
    _output_parameters = ()

    # all credential parameters that MUST be set for the provider's credential
    _mandatory_creds_parameters = ()

    # additional parameters that can be set for the provider's credential
    _optional_creds_parameters = ()

    # special parameters that contain file paths - assets parameters must
    # be added to either mandatory or optional.
    _assets_parameters = ()

    def __init__(self, **kwargs):
        # I care only about the parameters set on ~self._parameters
        self._credentials = {}
        params = {k for k, v in kwargs.items()}\
            .intersection({'{}{}'.format(self.__provider_prefix__, k) for k in self._mandatory_parameters})
        for k, v in kwargs.items():
            if k in params:
                setattr(self, k, v)

    def __str__(self):
        return '<Provider: %s>' % self.__provider_name__

    @property
    def name(self):
        """Return the provider name."""
        return self.__provider_name__

    @name.setter
    def name(self, value):
        """Raises an exception when trying to set the name for the provider
        :param value: name
        """
        raise AttributeError('You cannot set provider name.')

    @property
    def prefix(self):
        """Return the provider prefix"""
        return self.__provider_prefix__

    @prefix.setter
    def prefix(self, value):
        """Raises an exception when trying to set the provider prefix
        :param value: prefix
        """
        raise AttributeError('You cannot set provider prefix.')

    @property
    def credentials(self):
        """Return the credentials for the provider."""
        return self._credentials

    @credentials.setter
    def credentials(self, value):
        """Raise an exception when trying to set the credentials for the
        provider after the class has been instanciated. You should use the
        set_credentials method to set credentials.
        :param value: The provider credentials
        """
        raise ValueError('You cannot set provider credentials directly. Use '
                         'function ~CarbonProvider.set_credentials')

    def set_credentials(self, cdata):
        """Set the provider credentials.
        :param cdata: The provider credentials dict
        """
        for p in self.get_mandatory_creds_parameters():
            self._credentials[p] = cdata[p]

        for p in self.get_optional_creds_parameters():
            if p in cdata:
                self._credentials[p] = cdata[p]
            else:
                self._credentials[p] = None

    @classmethod
    def check_mandatory_parameters(cls, parameters):
        """
        Validates the parameters against the mandatory parameters set
        by the class.
        :param parameters: a dictionary of parameters
        :return: an empty set if all mandatory fields satisfy or the list of
                 fields that needs to be filled.
        """
        intersec = {k for k, v in parameters.items()}\
            .intersection(cls._mandatory_parameters_set())

        return cls._mandatory_parameters_set().difference(intersec)

    @classmethod
    def check_mandatory_creds_parameters(cls, parameters):
        """
        Validates the parameters against the mandatory credentials parameters
        set by the class.
        :param parameters: a dictionary of parameters
        :return: an empty set if all mandatory creds fields satisfy or the list
                 of fields that needs to be filled.
        """
        intersec = {k for k, v in parameters.items()}\
            .intersection({k for k in cls.get_mandatory_creds_parameters()})
        return {k for k in cls.get_mandatory_creds_parameters()}.difference(intersec)

    @classmethod
    def _mandatory_parameters_set(cls):
        """
        Build a set of mandatory parameters
        :return: a set
        """
        return {'{}{}'.format(cls.__provider_prefix__, k) for k in cls._mandatory_parameters}

    @classmethod
    def get_mandatory_parameters(cls):
        """
        Get the list of the mandatory parameters
        :return: a tuple of the mandatory parameters.
        """
        return (param for param in cls._mandatory_parameters_set())

    @classmethod
    def _mandatory_creds_parameters_set(cls):
        """
        Build a set of mandatory parameters
        :return: a set
        """
        return {k for k in cls._mandatory_creds_parameters}

    @classmethod
    def get_mandatory_creds_parameters(cls):
        """
        Get the list of the mandatory credential parameters
        :return: a tuple of the mandatory parameters.
        """
        return (param for param in cls._mandatory_creds_parameters_set())

    @classmethod
    def _optional_creds_parameters_set(cls):
        """
        Build a set of optional parameters
        :return: a set
        """
        return {k for k in cls._optional_creds_parameters}

    @classmethod
    def get_optional_creds_parameters(cls):
        """
        Get the list of the optional credential parameters
        :return: a tuple of the optional parameters.
        """
        return (param for param in cls._optional_creds_parameters_set())

    @classmethod
    def _optional_parameters_set(cls):
        """
        Build a set of optional parameters
        :return: a set
        """
        return {'{}{}'.format(cls.__provider_prefix__, k) for k in cls._optional_parameters}

    @classmethod
    def get_optional_parameters(cls):
        """
        Get the list of the optional parameters
        :return: a tuple of the optional parameters.
        """
        return (param for param in cls._optional_parameters_set())

    @classmethod
    def _all_parameters_set(cls):
        """
        Build a set of all parameters
        :return: a set
        """
        return cls._mandatory_parameters_set()\
            .union(cls._optional_parameters_set())

    @classmethod
    def get_all_parameters(cls):
        """
        Return the list of all possible parameters for the provider.
        :return: a tuple with all parameters
        """
        return (param for param in cls._all_parameters_set())

    @classmethod
    def _all_creds_parameters_set(cls):
        """
        Build a set of all credential parameters
        :return: a set
        """
        return cls._mandatory_creds_parameters_set()\
            .union(cls._optional_creds_parameters_set())

    @classmethod
    def get_all_creds_parameters(cls):
        """
        Return the list of all possible credential parameters for
        the provider.
        :return: a tuple
        """
        return (param for param in cls._all_creds_parameters_set())

    @classmethod
    def _assets_parameters_set(cls):
        """
        Build a set of assets parameters from the
        intersection between all parameters and what
        it is in the `cls._assets_parameters`
        :return: a set
        """
        return cls._all_parameters_set().intersection(
            {'{}{}'.format(cls.__provider_prefix__, k)
             for k in cls._assets_parameters}
        )

    @classmethod
    def _assets_creds_parameters_set(cls):
        """
        Build a set of assets parameters from the
        intersection between all parameters and what
        it is in the `cls._assets_parameters`
        :return: a set
        """
        return cls._all_creds_parameters_set().intersection(
            {k for k in cls._assets_parameters}
        )

    @classmethod
    def get_assets_parameters(cls):
        """
        Get the list of the assets parameters
        :return: a tuple
        """
        all_assets = cls._assets_parameters_set()\
            .union(cls._assets_creds_parameters_set())

        return (param for param in all_assets)

    @classmethod
    def _output_parameters_set(cls):
        """
        Build a set of output parameters from the
        intersection between all parameters and what
        it is in the `cls._assets_parameters`
        :return: a set
        """
        return cls._all_parameters_set().intersection(
            {'{}{}'.format(cls.__provider_prefix__, k)
             for k in cls._output_parameters}
        )

    @classmethod
    def get_output_parameters(cls):
        """
        Get the list of the output parameters
        :return: a tuple
        """
        return (param for param in cls._output_parameters_set())

    @classmethod
    def is_optional(cls, value):
        return value in cls.get_optional_parameters()

    @classmethod
    def is_mandatory(cls, value):
        return value in cls.get_mandatory_parameters()

    @classmethod
    def is_asset(cls, value):
        return value in cls.get_assets_parameters()

    @classmethod
    def is_credential_asset(cls, value):
        return value in cls.get_assets_creds_parameters()

    @classmethod
    def is_output(cls, value):
        return value in cls.get_output_parameters()

    def validate(self, host):
        """
        Run a validation for all validate_<param_name> that is
        found in the provider class.
        :param host: the Host object to which the validation is run for
        :return: list of invalid parameters
        """
        # collect the host paramaters and its validate functions
        try:
            # This generator goes through all provider parameters
            # and generate a list of tuples of each holds the host
            # parameter and the provider function that validates the
            # host parameter. For example, for Openstack Provider:
            #
            # items = [
            #   ('host.os_image', 'provider.validate_image()'),
            #   ('host.os_flavor', 'provider.validate_flavor()'),
            # ]
            #
            # It then returns the list of parameters that the validate
            # functions will return false.
            #
            # It throws an CarbonProviderError if the host doesn't have the
            # attribute to be validated or if the provider has not implemented
            # the validate_<param> function.
            items = [
                (param,
                 getattr(host, '{}{}'.format(self.__provider_prefix__, param)),
                 getattr(self, "validate_%s" % param),)
                for param in (self._mandatory_parameters + self._optional_parameters)]
            return [(param, value) for param, value, func in [item for item in items] if not func(value)]
        except AttributeError as e:
            raise CarbonProviderError(e.args[0])

    @classmethod
    def build_profile(cls, host):
        """
        Builds a dictionary with with all parameters for the provider
        :param host: a Host object
        :return: a dictionary with all parameters
        """
        profile = {}
        for param in cls.get_all_parameters():
            profile.update({
                param: getattr(host, param, None)
            })
        return profile


class CarbonOrchestrator(LoggerMixin, TimeMixin):

    __orchestrator_name__ = None

    # orchestrator assets may be files that are needed for remote connections
    # such as SSH keys, etc
    _assets_parameters = ()

    def __init__(self, action=None, hosts=None, **kwargs):
        """Constructor."""
        self._action = action
        self._hosts = hosts

        # set all other attributes
        for k, v in kwargs.items():
            setattr(self, k, v)

    def validate(self):
        raise NotImplementedError

    def run(self):
        raise NotImplementedError

    @property
    def name(self):
        """Return the name of the orchestrator."""
        return self.__orchestrator_name__

    @name.setter
    def name(self, value):
        raise AttributeError('You cannot set name for the orchestrator.')

    @property
    def action(self):
        return self._action

    @action.setter
    def action(self, value):
        raise AttributeError('You cannot set the action the orchestrator will'
                             ' perform.')

    @property
    def hosts(self):
        return self._hosts

    @hosts.setter
    def hosts(self, value):
        # TODO: reword
        raise AttributeError('You cannot set the hosts for the action after'
                             'object is created.')


class PipelineBuilder(object):
    """Carbon's pipeline builder.

    The primary purpose of this class is to dynamically build pipelines at
    carbon run time.
    """
    # A pipeline is a tuple with a name, type and a list of tasks.
    # The Carbon object will have a list of pipelines that holds
    # all types of pipelines and a list of tasks associated with the
    # type of the pipeline.
    pipeline_template = namedtuple('Pipeline', ('name', 'type', 'tasks'))

    def __init__(self, name):
        """Constructor.

        :param name: Pipeline name.
        :type name: str
        """
        self._name = name

    @property
    def name(self):
        """Return the pipeline name"""
        return self._name

    def is_task_valid(self):
        """Check if the pipeline task name is valid for carbon.

        :return: Whether task is valid or not.
        :rtype: bool
        """
        try:
            TASKLIST.index(self.name)
        except ValueError:
            return False
        return True

    def task_cls_lookup(self):
        """Lookup the pipeline task class type.

        :return: The class associated for the pipeline task.
        :rtype: class
        """
        for cls in get_core_tasks_classes():
            if cls.__task_name__ == self.name:
                return cls
        raise CarbonError('Unable to lookup task %s class.' % self.name)

    def build(self, scenario):
        """Build carbon pipeline.

        :param scenario: Carbon scenario object containing all scenario
            data.
        :type scenario: object
        :return: Carbon pipeline to run for the given task.
        :rtype: tuple
        """
        # initialize new pipeline
        pipeline = self.pipeline_template(
            self.name,
            self.task_cls_lookup(),
            list()
        )

        # RFE: consolidate configuring pipeline to reduce code duplication

        # resource = scenario
        for task in scenario.get_tasks():
            if task['task'].__task_name__ == self.name:
                pipeline.tasks.append(task)

        # resource = host
        for host in scenario.hosts:
            for task in host.get_tasks():
                if task['task'].__task_name__ == self.name:
                    pipeline.tasks.append(task)

        # resource = action
        for action in scenario.actions:
            for task in action.get_tasks():
                if task['task'].__task_name__ == self.name:
                    # fetch & set hosts for the given action task
                    task = fetch_hosts(scenario.hosts, task)
                    pipeline.tasks.append(task)

        # resource = execute
        for execute in scenario.executes:
            for task in execute.get_tasks():
                if task['task'].__task_name__ == self.name:
                    pipeline.tasks.append(task)

        # resource = report
        for report in scenario.reports:
            for task in report.get_tasks():
                if task['task'].__task_name__ == self.name:
                    pipeline.tasks.append(task)

        return pipeline<|MERGE_RESOLUTION|>--- conflicted
+++ resolved
@@ -32,13 +32,6 @@
 
 from .constants import TASKLIST
 from .helpers import fetch_hosts, get_core_tasks_classes
-<<<<<<< HEAD
-#from .signals import (
-#    provision_create_started, provision_create_finished,
-#    provision_delete_started, provision_delete_finished
-#)
-=======
->>>>>>> 54f5432e
 
 
 class CarbonError(Exception):
@@ -447,25 +440,13 @@
         raise NotImplementedError
 
     def create(self):
-<<<<<<< HEAD
-        #provision_create_started.send(self, host=self.host)
         self._create()
-        #provision_create_finished.send(self, host=self.host)
-=======
-        self._create()
->>>>>>> 54f5432e
 
     def _delete(self):
         raise NotImplementedError
 
     def delete(self):
-<<<<<<< HEAD
-        #provision_delete_started.send(self, host=self.host)
         self._delete()
-        #provision_delete_finished.send(self, host=self.host)
-=======
-        self._delete()
->>>>>>> 54f5432e
 
     @property
     def name(self):
