# -*- coding: utf-8 -*-
#
# Copyright (C) 2017 Red Hat, Inc.
#
#    This program is free software: you can redistribute it and/or modify
#    it under the terms of the GNU General Public License as published by
#    the Free Software Foundation, either version 3 of the License, or
#    (at your option) any later version.
#
#    This program is distributed in the hope that it will be useful,
#    but WITHOUT ANY WARRANTY; without even the implied warranty of
#    MERCHANTABILITY or FITNESS FOR A PARTICULAR PURPOSE.  See the
#    GNU General Public License for more details.
#
#    You should have received a copy of the GNU General Public License
#    along with this program.  If not, see <http://www.gnu.org/licenses/>.
#
"""
    carbon.helpers

    Module containing classes and functions which are generic and used
    throughout the code base.

    :copyright: (c) 2017 Red Hat, Inc.
    :license: GPLv3, see LICENSE for more details.
"""
import inspect
import json
import os
import pkgutil
import random
import socket
import stat
import string
import subprocess
import sys
import time
from logging import getLogger

import jinja2
import requests
import yaml
from flask.helpers import get_root_path
from paramiko import AutoAddPolicy, SSHClient
from paramiko.ssh_exception import SSHException, BadHostKeyException, AuthenticationException

from ._compat import string_types
from .constants import PROVISIONERS, RULE_HOST_NAMING

LOG = getLogger(__name__)

# sentinel
_missing = object()


class HelpersError(Exception):
    """Base class for carbon helpers exceptions."""

    def __init__(self, message):
        """Constructor.

        :param message: Details about the error.
        """
        super(HelpersError, self).__init__(message)


def get_core_tasks_classes():
    """
    Go through all modules within carbon.tasks package and return
    the list of all tasks classes within it. All tasks within the carbon.tasks
    module are considered valid task class to be added into the pipeline.
    :return: List of all valid tasks classes
    """
    from .core import CarbonTask
    from . import tasks

    # all task classes must
    prefix = tasks.__name__ + "."

    tasks_list = []

    # Run through each module within tasks and take the list of
    # classes that are subclass of CarbonTask but not CarbonTask itself.
    # When you import a class within a module, it becames a member of
    # that class
    for importer, modname, ispkg in pkgutil.iter_modules(tasks.__path__, prefix):
        if str(modname).endswith('.ext'):
            continue
        clsmembers = inspect.getmembers(sys.modules[modname], inspect.isclass)
        for clsname, clsmember in clsmembers:
            if (clsmember is not CarbonTask) and issubclass(clsmember, CarbonTask):
                tasks_list.append(clsmember)

    return tasks_list


def get_provisioners_classes():
    """Go through all modules within carbon.provisioners package and return
    the list of all provisioners classes within it. All provisioners within
    the carbon.provisioners package are considered valid provisioners classes
    to be used by Carbon framework.
    :return: List of all provisioners classes"""
    from .core import CarbonProvisioner
    from . import provisioners

    # all task classes must
    prefix = provisioners.__name__ + "."

    provisioners_list = []

    # Run through each module within tasks and take the list of
    # classes that are subclass of CarbonTask but not CarbonTask itself.
    # When you import a class within a module, it becames a member of
    # that class
    for importer, modname, ispkg in pkgutil.iter_modules(provisioners.__path__, prefix):
        if str(modname).endswith('.ext'):
            continue
        clsmembers = inspect.getmembers(sys.modules[modname], inspect.isclass)
        for clsname, clsmember in clsmembers:
            if (clsmember is not CarbonProvisioner) and issubclass(clsmember, CarbonProvisioner):
                provisioners_list.append(clsmember)

    return provisioners_list


def get_default_provisioner(provider):
    """
    Given a provider, it will return the default provisioner
    :param provider: the provider value
    :return: the default provisioner
    """
    provisioner_name = PROVISIONERS[provider.__provider_name__]
    return get_provisioner_class(provisioner_name)


def get_provisioners_list():
    """
    Returns a list of all the valid provisioners.
    :return: list of provisioners
    """
    valid_provisioners = []
    for provisioner_class in get_provisioners_classes():
        valid_provisioners.append(provisioner_class.__provisioner_name__)
    return valid_provisioners


def get_provisioner_class(name):
    """Return the provisioner class based on the __provisioner_name__ set
    within the class. See ~carbon.core.CarbonProvisioner for more information.
    :param name: The name of the provisioner
    :return: The provisioner class
    """
    for provisioner in get_provisioners_classes():
        if provisioner.__provisioner_name__ == name:
            return provisioner


def get_providers_classes():
    """
    Go through all modules within carbon.providers package and return
    the list of all providers classes within it. All providers within the
    carbon.providers package are considered valid providers classes to be
    used by Carbon framework.
    :return: List of all providers classes
    """
    from .core import CarbonProvider
    from . import providers

    # all task classes must
    prefix = providers.__name__ + "."

    providers_list = []

    # Run through each module within tasks and take the list of
    # classes that are subclass of CarbonTask but not CarbonTask itself.
    # When you import a class within a module, it becames a member of
    # that class
    for importer, modname, ispkg in pkgutil.iter_modules(providers.__path__, prefix):
        if str(modname).endswith('.ext'):
            continue
        clsmembers = inspect.getmembers(sys.modules[modname], inspect.isclass)
        for clsname, clsmember in clsmembers:
            if (clsmember is not CarbonProvider) and issubclass(clsmember, CarbonProvider):
                providers_list.append(clsmember)

    return providers_list


def get_provider_class(name):
    """
    Return the provider class based on the __provider_name__ set within
    the class. See ~carbon.core.CarbonProvider for more information.
    :param name: the name of the provider
    :return: the provider class
    """
    for provider in get_providers_classes():
        if provider.__provider_name__ == name:
            return provider


def get_providers_list():
    """
    Return the provider class based on the __provider_name__ set within
    the class.
    :return: the provider class
    """
    return [provider.__provider_name__ for provider in get_providers_classes()]


def get_orchestrators_classes():
    """Go through all available orchestrator modules and return all the
    classes.

    :return: orchestrator classes
    :rtype: list
    """
    from .core import CarbonOrchestrator
    from . import orchestrators

    prefix = orchestrators.__name__ + '.'

    orchestrators_list = []

    for importer, modname, ispkg in pkgutil.iter_modules(orchestrators.__path__, prefix):
        if str(modname).endswith('.ext'):
            continue
        clsmembers = inspect.getmembers(sys.modules[modname], inspect.isclass)
        for clsname, clsmember in clsmembers:
            if (clsmember is not CarbonOrchestrator) and issubclass(clsmember, CarbonOrchestrator):
                orchestrators_list.append(clsmember)
    return orchestrators_list


def get_orchestrator_class(name):
    """Return the orchestrator class based on the __orchestrator_name__ set
    within the class. See ~carbon.core.CarbonOrchestrator for more information.

    :param name: the name of the orchestrator
    :return: the orchestrator class
    """
    for orchestrator in get_orchestrators_classes():
        if orchestrator.__orchestrator_name__ == name:
            return orchestrator


def get_orchestrators_list():
    """Return a list of available orchestrators.

    :return: orchestrators
    """
    return [orchestrator.__orchestrator_name__ for orchestrator in
            get_orchestrators_classes()]


def gen_random_str(char_num=8):
    """
    Generate a string with a specific number of characters, defined
    by `char_num`.

    :param char_num: the number of characters for the random string
    :return: random string
    """
    return ''.join(random.SystemRandom().
                   choice(string.ascii_lowercase + string.digits) for
                   _ in range(char_num))


def get_ansible_inventory_script(provider):
    """Return the absolute path to the ansible dynamic inventory script for
    the provider given.

    All inventory scripts are stored at ~ carbon.utils and use the following
    naming standard ~ provider_inventory.py.

    :param provider: Name of the provider.
    :return: Absolute path to script.
    """
    from . import utils

    _script = '%s_inventory.py' % provider
    inventory = os.path.join(get_root_path(utils.__name__), _script)

    # ensure the invetory file exists
    if not os.path.isfile(inventory):
        LOG.warn('Ansible inventory script not found for provider %s', provider)
        return None

    # ensure the inventory is marked executable for owners, group and others
    # exactly like -rwxrwxr-x.
    os.chmod(inventory,
             stat.S_IXUSR | stat.S_IXGRP | stat.S_IXOTH |
             stat.S_IRUSR | stat.S_IRGRP | stat.S_IROTH |
             stat.S_IWUSR | stat.S_IWGRP)

    return inventory


def file_mgmt(operation, file_path, content=None, cfg_parser=None):
    """A generic function to manage files (read/write).

    :param operation: File operation type to perform
    :type operation: str
    :param file_path: File name including path
    :type file_path: str
    :param content: Data to write to a file
    :type content: object
    :param cfg_parser: Config parser object (Only needed if the file being
        processed is a configuration file parser language)
    :type cfg_parser: bool
    :return: Data that was read from a file
    """

    # Determine file extension
    file_ext = os.path.splitext(file_path)[-1]

    if operation in ['r', 'read']:
        # Read
        if os.path.exists(file_path):
            if file_ext == ".json":
                # json
                with open(file_path) as f_raw:
                    return json.load(f_raw)
            elif file_ext in ['.yaml', '.yml']:
                # yaml
                with open(file_path) as f_raw:
                    return yaml.load(f_raw)
            else:
                # text
                with open(file_path) as f_raw:
                    if cfg_parser is not None:
                        # Config parser file
                        return cfg_parser.readfp(f_raw)
                    else:
                        return f_raw.read()
        else:
            raise IOError("%s file not found!" % file_path)
    elif operation in ['w', 'write']:
        # Write
        mode = 'w+' if os.path.exists(file_path) else 'w'
        if file_ext == ".json":
            # json
            with open(file_path, mode) as f_raw:
                json.dump(content, f_raw, indent=4, sort_keys=True)
        elif file_ext in ['.yaml', '.yml']:
            # yaml
            with open(file_path, mode) as f_raw:
                yaml.dump(content, f_raw, default_flow_style=False)
        else:
            # text
            with open(file_path, mode) as f_raw:
                if cfg_parser is not None:
                    # Config parser file
                    cfg_parser.write(f_raw)
                else:
                    f_raw.write(content)
    else:
        raise HelpersError("Unknown file operation: %s." % operation)


def is_url_valid(url):
    """Check if a url is valid.

    :param url: URL path.
    :type url: str
    :return: True if url exists or false if url does not exist.
    :rtype: bool
    """
    try:
        response = requests.get(url)
        response.raise_for_status()
    except requests.HTTPError as ex:
        LOG.error(ex)
        return False
    return True


def template_render(filepath, env_dict):
    """
    A function to do jinja templating given a file and a dictionary of key/vars

    :param filepath: path to a file
    :param env_dict: dictionary of key/values used for data substitution
    :return: stream of data with the templating complete
    :rtype: data stream
    """
    path, filename = os.path.split(filepath)
    return jinja2.Environment(loader=jinja2.FileSystemLoader(
        path)).get_template(filename).render(env_dict)


def exec_local_cmd(cmd):
    """Execute command locally."""
    proc = subprocess.Popen(
        cmd,
        shell=True,
        stdout=subprocess.PIPE,
        stderr=subprocess.PIPE
    )
    output = proc.communicate()
    return proc.returncode, output[0], output[1]


class CustomDict(dict):
    """Carbon dictionary to represent a resource from JSON or YAML.

    Initialized a data (loaded JSON or YAML) and creates a
    dict object with attributes to be accessed via dot notation
    or as a dict key-value.

    Deeper parameters within the data that contain its own data
    are also represented as Resource
    """

    def __init__(self, data={}):
        super(CustomDict, self).__init__(data)
        for key, value in data.items():
            if isinstance(value, dict):
                value = CustomDict(value)
            self[key] = value

    def __getattr__(self, attr):
        return self.get(attr)

    def __setattr__(self, key, value):
        self.__setitem__(key, value)


def fetch_hosts(hosts, task, all_hosts=True):
    """Set the hosts for a task requiring hosts.

    This method is helpful for action/execute resources. These resources
    need the actual host objects instead of the referenced string name for
    the host in the given scenario descriptor file.

    It will fetch the correct hosts if the hosts for the given task are
    either string or host class type.

    :param hosts: scenario hosts
    :type hosts: list
    :param task: task requiring hosts
    :type task: dict
    :param all_hosts: determine to set all hosts
    :type all_hosts: bool
    :return: updated task object including host objects
    :rtype: dict
    """

    # placeholders
    _hosts = list()
    _all_hosts = list()
    _filtered_hosts = list()
    _type = None

    # determine the task attribute where hosts are stored
    if 'resource' in task:
        _type = 'resource'
    elif 'package' in task:
        _type = 'package'

    # determine the task host data types
    if all(isinstance(item, string_types) for item in task[_type].hosts):
        # filter hosts
        for host in task[_type].hosts:
            _filtered_hosts.append(filter_host_name(host))

        for host in hosts:
            if all_hosts:
                _all_hosts.append(host)
            if 'all' in _filtered_hosts:
                _hosts.append(host)
                continue
            if host.name in _filtered_hosts:
                _hosts.append(host)
    else:
        for host in hosts:
            if all_hosts:
                _all_hosts.append(host)
            for task_host in task[_type].hosts:
                if host.name == task_host.name:
                    _hosts.append(host)
                    break
    task[_type].hosts = _hosts
    task[_type].all_hosts = _all_hosts
    return task


def filter_host_name(name):
    """
    A host name is limited to max 20 characters and ruled
    by the RULE_HOST_NAMING regex pattern defined in
    constants.

    :param name: the name to be filtered
    :return: 20 characters filtered name
    """
    result = RULE_HOST_NAMING.sub('', name)
    return str(result[:20]).lower()


def ssh_retry(obj):
    """
    Decorator to check SSH Connection before method execution.
    Will perform 10 retries with random sleep of 10 to 100 seconds
    between attempts
    """
    MAX_ATTEMPTS = 10
    MAX_WAIT_TIME = 100

    def check_access(*args, **kwargs):
        """
        SSH Connection check and retries
        """
        # Set flag and Inventory
        ssh_errs = False
        args[0].set_inventory()

        # Obtain ip, user and key file for systems in hosts
        for igrp, isys in args[0].inventory._inventory.hosts.items():
            if kwargs['extra_vars']['hosts'] in args[0].inventory.groups:
                hgrp = args[0].inventory.groups[kwargs['extra_vars']['hosts']]
                if len(hgrp.child_groups) > 0:
                    host_list = hgrp.child_groups.hosts
                else:
                    host_list = hgrp.hosts

                found = False
                for hsys in host_list:
                    if hsys.name is isys.name:
                        sys_grp = args[0].variable_manager._inventory.groups[igrp]
                        sys_vars = sys_grp.vars
                        server_ip = sys_vars['ansible_host']
                        server_user = sys_vars['ansible_user']
                        server_key_file = sys_vars['ansible_ssh_private_key_file']
                        found = True
                        break
                if not found:
                    continue
            else:
                raise HelpersError(
                    'ERROR: Unexpected error - Group %s not found in inventory file!' % kwargs['extra_vars']['hosts']
                )

            # Perform SSH checks
            attempt = 1
            while attempt <= MAX_ATTEMPTS:
                try:
                    ssh = SSHClient()
                    ssh.load_system_host_keys()
                    ssh.set_missing_host_key_policy(AutoAddPolicy())

                    # Test ssh connection
                    ssh.connect(server_ip,
                                username=server_user,
                                key_filename=server_key_file,
                                timeout=5)
                    LOG.debug("Server %s - IP: %s is reachable." % (igrp,
                                                                   server_ip))
                    ssh.close()
                    break
                except (BadHostKeyException, AuthenticationException,
                        SSHException, socket.error) as ex:
                    attempt = attempt + 1
                    LOG.error(ex.message)
                    LOG.error("Server %s - IP: %s is unreachable." % (igrp,
                                                                      server_ip))
                    if attempt <= MAX_ATTEMPTS:
                        wait_time = random.randint(10, MAX_WAIT_TIME)
                        LOG.info('Attempt %s of %s: retrying in %s seconds' %
                                 (attempt, MAX_ATTEMPTS, wait_time))
                        time.sleep(wait_time)

            # Check Max SSH Retries performed
            if attempt > MAX_ATTEMPTS:
                LOG.error(
                    'Max Retries exceeded. SSH ERROR - Resource unreachable - Server %s - IP: %s!' % (
                    igrp, server_ip )
                    )
                ssh_errs = True

        # Check for SSH Errors
        if ssh_errs:
           raise HelpersError(
               'ERROR: Unable to establish ssh connection with resources!'
           )

        # Run Playbook/Module
        result = obj(*args, **kwargs)
        return result

    return check_access
<<<<<<< HEAD
   
=======
>>>>>>> c2cd8743
<|MERGE_RESOLUTION|>--- conflicted
+++ resolved
@@ -588,7 +588,3 @@
         return result
 
     return check_access
-<<<<<<< HEAD
-   
-=======
->>>>>>> c2cd8743
