# -*- coding: utf-8 -*-
#
# Copyright (C) 2017 Red Hat, Inc.
#
#    This program is free software: you can redistribute it and/or modify
#    it under the terms of the GNU General Public License as published by
#    the Free Software Foundation, either version 3 of the License, or
#    (at your option) any later version.
#
#    This program is distributed in the hope that it will be useful,
#    but WITHOUT ANY WARRANTY; without even the implied warranty of
#    MERCHANTABILITY or FITNESS FOR A PARTICULAR PURPOSE.  See the
#    GNU General Public License for more details.
#
#    You should have received a copy of the GNU General Public License
#    along with this program.  If not, see <http://www.gnu.org/licenses/>.
#
"""
    carbon

    A framework that cares about product interoperability quality.

    :copyright: (c) 2017 Red Hat, Inc.
    :license: GPLv3, see LICENSE for more details.
"""
from .carbon import Carbon

<<<<<<< HEAD
__version__ = '1.1.1'
=======
__version__ = '1.2.0'
>>>>>>> 34dd2d7e
__author__ = 'Red Hat Inc.'<|MERGE_RESOLUTION|>--- conflicted
+++ resolved
@@ -25,9 +25,5 @@
 """
 from .carbon import Carbon
 
-<<<<<<< HEAD
-__version__ = '1.1.1'
-=======
 __version__ = '1.2.0'
->>>>>>> 34dd2d7e
 __author__ = 'Red Hat Inc.'